--- conflicted
+++ resolved
@@ -165,7 +165,6 @@
 
 	Py_Initialize();
 
-<<<<<<< HEAD
 	// Find out the number of the antennas and the baselines, keep in nb structure
 	nb.nbases = 1;
 	helper_get_nbases(config_name, &nb);
@@ -185,32 +184,12 @@
 	nvis = (lowconfig->nbases)*(lowconfig->nfreqs)*(lowconfig->ntimes);
 	printf("nvis = %d\n", nvis);
 
-//	vin->nvis = 13695;
-//	vin->npol = 1;
-	vin->nvis = nvis;
-	vin->npol = lowconfig->npol;
+	vt->nvis = nvis;
+	vt->npol = lowconfig->npol;
 
 	// malloc to ARLDataVisSize
-	vin->data = malloc(72+4*(32*vin->npol*vin->nvis) * sizeof(char));
-	vout->data = malloc(72+4*(32*vin->npol*vin->nvis) * sizeof(char));
-//	vin->data = malloc(14000000);//13695
-//	vout->data = malloc(14000000);//13695
-	vin->pickle = malloc(72+4*(32*vin->npol*vin->nvis) * sizeof(char));
-	vout->pickle = malloc(72+4*(32*vin->npol*vin->nvis) * sizeof(char));
-//	vin->pickle = malloc(15000000);
-//	vout->pickle = malloc(15000000);
-
-	//((ARLVisEntryP4 *)(vin->data))[0].time=99;
-=======
-	vt->nvis = 13695;
-	vt->npol = 1;
-
-	// malloc to ARLDataVisSize
-	//vt->data = malloc(72+(32*vt->npol*vt->nvis) * sizeof(char));
-	//vtmp->data = malloc(72+(32*vt->npol*vt->nvis) * sizeof(char));
-	vt->data = malloc(72+4*(32*vt->npol*vt->nvis) * sizeof(char));//13695
-	vtmp->data = malloc(72+4*(32*vt->npol*vt->nvis) * sizeof(char));//13695
->>>>>>> 06468d33
+	vt->data = malloc((72+32*vt->npol)*vt->nvis * sizeof(char));
+	vtmp->data = malloc((72+32*vt->npol)*vt->nvis * sizeof(char));
 
 	if (!vt->data || !vtmp->data) {
 		fprintf(stderr, "Malloc error\n");
@@ -231,36 +210,8 @@
 	Image *residual = allocate_image(shape);
 	Image *restored = allocate_image(shape);
 
-<<<<<<< HEAD
-	model->data = calloc(serial_shape,sizeof(double));
-	m31image->data = calloc(serial_shape,sizeof(double));
-	dirty->data = calloc(serial_shape,sizeof(double));
-	psf->data = calloc(serial_shape,sizeof(double));
-	comp->data = calloc(serial_shape,sizeof(double));
-	residual->data = calloc(serial_shape,sizeof(double));
-	restored->data = calloc(serial_shape,sizeof(double));
-
-	model->wcs = calloc(2998,sizeof(char));
-	m31image->wcs = calloc(2998,sizeof(char));
-	dirty->wcs = calloc(2998,sizeof(char));
-	psf->wcs = calloc(2996,sizeof(char));
-	comp->wcs = calloc(2996,sizeof(char));
-	residual->wcs = calloc(2996,sizeof(char));
-	restored->wcs = calloc(2996,sizeof(char));
-
-	model->polarisation_frame = calloc(512,sizeof(char));
-	m31image->polarisation_frame = calloc(512,sizeof(char));
-	dirty->polarisation_frame = calloc(512,sizeof(char));
-	psf->polarisation_frame = calloc(512,sizeof(char));
-	comp->polarisation_frame = calloc(512,sizeof(char));
-	residual->polarisation_frame = calloc(512,sizeof(char));
-	restored->polarisation_frame = calloc(512,sizeof(char));
-
-//	arl_create_visibility("LOWBD2-CORE", times, freq, channel_bandwidth, vin);
-	arl_create_visibility1(lowconfig, vin);
-=======
-	arl_create_visibility("LOWBD2-CORE", times, freq, channel_bandwidth, vt);
->>>>>>> 06468d33
+//	arl_create_visibility("LOWBD2-CORE", times, freq, channel_bandwidth, vt);
+	arl_create_visibility1(lowconfig, vt);
 
 	arl_create_test_image(freq, cellsize, m31image);
 
@@ -288,11 +239,10 @@
 	status = export_image_to_fits_c(m31image, "results/m31image.fits");
 	status = export_image_to_fits_c(dirty, "results/dirty.fits");
 	status = export_image_to_fits_c(psf, "results/psf.fits");
-<<<<<<< HEAD
-	if(status) printf("WARNING: FITSIO status: %d\n", status);
-=======
 	status = export_image_to_fits_c(residual, "results/residual.fits");
 	status = export_image_to_fits_c(restored, "results/restored.fits");
+
+	if(status) printf("WARNING: FITSIO status: %d\n", status);
 
 	model = destroy_image(model);
 	m31image = destroy_image(m31image);
@@ -301,7 +251,6 @@
 	comp = destroy_image(comp);
 	residual = destroy_image(residual);
 	restored = destroy_image(restored);
->>>>>>> 06468d33
 
 	return 0;
 }