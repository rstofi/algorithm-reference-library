// Author: Bojan Nikolic <b.nikolic@mrao.cam.ac.uk>
// Header for C-Wrapped version of ARL
//
#ifndef __ARLWRAP_H__
#define __ARLWRAP_H__

#include <complex.h>
#include <stdbool.h>

#ifdef __cplusplus
extern "C" {
#endif

typedef struct {
  size_t nvis;
  int npol;
  // This needs to be interpret differently dependent on the value of
  // the npol. For example when npol is 4, data is equivalent to "C"
  // type type "ARLVisEntryP4[nvis]"
  void *data;
<<<<<<< HEAD
  char *pickle;
=======
>>>>>>> 06468d33
} ARLVis;

// This is what the data array for four polarisations look like. Can
// recast data to this (or equivalent of 2 or 1 polarisation if really
// needed. This memory layout show allow re-use in numpy without any
// data copying.
typedef struct {
  double uvw[3];
  double time;
  double freq;
  double bw;
  double intgt;
  int a1;
  int a2;
  float complex vis[4];
  float wght[4];
  float imgwght [4];
} ARLVisEntryP4;

  void arl_copy_visibility(const ARLVis *visin,
			   ARLVis *visout,
			   bool zero);

typedef struct {
	size_t size;
	int data_shape[4];
	void *data;
	char *wcs;
	char *polarisation_frame;
} Image;

typedef struct {
  char *confname;
  double pc_ra;
  double pc_dec;
  double *times;
  int ntimes;
  double *freqs;
  int nfreqs;
  double *channel_bandwidth;
  int nchanwidth;
  int nbases;
  int npol;
} ARLConf;

typedef struct {int nant, nbases;} ant_t;

void helper_get_image_shape(const double *frequency, double cellsize,
		int *shape);
void helper_get_nbases(char *, ant_t *);

void arl_create_visibility(const char *lowcore_name, double *times, double *frequency, double *channel_bandwidth, ARLVis *res_vis);
void arl_create_visibility1(ARLConf *lowconf, ARLVis *res_vis);

void arl_create_test_image(const double *frequency, double cellsize,
		Image *res_img);
void arl_predict_2d(const ARLVis *visin, const Image *img, ARLVis *visout);
void arl_invert_2d(const ARLVis *visin, const Image *img_in, bool dopsf, Image *out, double *sumwt);
void arl_create_image_from_visibility(const ARLVis *vis, Image *model);
void arl_deconvolve_cube(Image *dirty, Image *psf, Image *restored,
		Image *residual);
void arl_restore_cube(Image *model, Image *psf, Image *residual,
		Image *restored);


#ifdef __cplusplus
}
#endif

#endif<|MERGE_RESOLUTION|>--- conflicted
+++ resolved
@@ -18,10 +18,6 @@
   // the npol. For example when npol is 4, data is equivalent to "C"
   // type type "ARLVisEntryP4[nvis]"
   void *data;
-<<<<<<< HEAD
-  char *pickle;
-=======
->>>>>>> 06468d33
 } ARLVis;
 
 // This is what the data array for four polarisations look like. Can
