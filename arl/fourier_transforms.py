--- conflicted
+++ resolved
@@ -221,16 +221,10 @@
                                                     (cshape[0], len(vis.frequency))
             assert vshape[2] == npol, "Component %d and visibility %d have different number of polarisations" % (
                 npol, vshape[2])
-<<<<<<< HEAD
-            dc = comp.direction.represent_as(CartesianRepresentation)
-            log.debug('predict_visibility: Cartesian representation of component %d = (%f, %f, %f)'
-                  % (icomp, dc.x, dc.y, dc.z))
-=======
             # dc = comp.direction.represent_as(CartesianRepresentation)
             l,m,n = skycoord_to_lmn(comp.direction, vis.phasecentre)
             log.debug('fourier_transforms.predict_visibility: Cartesian representation of component %d = (%f, %f, %f)'
                   % (icomp, l,m,n))
->>>>>>> 6db3110b
             if spectral_mode =='channel':
                 for channel in range(nchan):
                     uvw = vis.uvw_lambda(channel)
